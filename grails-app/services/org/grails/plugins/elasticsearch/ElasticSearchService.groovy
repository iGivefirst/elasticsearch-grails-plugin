/*
 * Copyright 2002-2011 the original author or authors.
 *
 * Licensed under the Apache License, Version 2.0 (the "License");
 * you may not use this file except in compliance with the License.
 * You may obtain a copy of the License at
 *
 * http://www.apache.org/licenses/LICENSE-2.0
 *
 * Unless required by applicable law or agreed to in writing, software
 * distributed under the License is distributed on an "AS IS" BASIS,
 * WITHOUT WARRANTIES OR CONDITIONS OF ANY KIND, either express or implied.
 * See the License for the specific language governing permissions and
 * limitations under the License.
 */
package org.grails.plugins.elasticsearch

import org.codehaus.groovy.grails.commons.GrailsApplication
import org.codehaus.groovy.grails.plugins.support.aware.GrailsApplicationAware
import org.elasticsearch.client.Client
import org.elasticsearch.action.search.SearchType
import static org.elasticsearch.client.Requests.searchRequest
import static org.elasticsearch.search.builder.SearchSourceBuilder.searchSource
import static org.elasticsearch.index.query.xcontent.QueryBuilders.queryString
import org.apache.log4j.Logger
import org.elasticsearch.action.search.SearchRequest
import org.elasticsearch.search.builder.SearchSourceBuilder
import org.elasticsearch.search.highlight.HighlightBuilder
import org.elasticsearch.search.SearchHit
import org.grails.plugins.elasticsearch.util.GXContentBuilder

public class ElasticSearchService implements GrailsApplicationAware {
    static LOG = Logger.getLogger("org.grails.plugins.elasticSearch.ElasticSearchService")

    private static final int INDEX_REQUEST = 0
    private static final int DELETE_REQUEST = 1

    GrailsApplication grailsApplication
    def elasticSearchHelper
    def sessionFactory
    def persistenceInterceptor
    def domainInstancesRebuilder
    def elasticSearchContextHolder
    def indexRequestQueue

    boolean transactional = false

    /**
<<<<<<< HEAD
     * Search using Query DSL builder.
     * Supported parameters:
     * <ul>
     * <li><strong>searchType</strong> ES search type, see {@link SearchType}
     * <li><strong>indices</strong> defines which indices to use for search, by default searches all indices
     * <li><strong>types</strong>
     * <li><strong>from</strong>
     * <li><strong>size</strong>
     * <li><strong>explain</strong>
     * <li><strong>highlight</strong> - a closure ({@link HighlightBuilder} defining highlighting settings.
     * </ul>
     * @param params search params
     * @param closure query closure
=======
     * Global search using Query DSL builder.
     *
     * @param params Search parameters
     * @param closure Query closure
>>>>>>> 88e1cbed
     * @return search results
     */
    def search(Map params, Closure query) {
        SearchRequest request = buildSearchRequest(query, params)
        return doSearch(request, params)
    }

    /**
     * Alias for the search(Map params, Closure query) signature.
     *
     * @param query Query closure
     * @param params Search parameters
     * @return search results
     */
    def search(Closure query, Map params = [:]) {
        return search(params, query)
    }

    /**
     * Global search with a text query.
     *
     * @param query The search query. Will be parsed by the Lucene Query Parser.
     * @param params Search parameters
     * @return A Map containing the search results
     */
    def search(String query, Map params = [:]) {
        SearchRequest request = buildSearchRequest(query, params)
        return doSearch(request, params)
    }

    /**
     * Indexes all searchable instances of the specified class.
     * If call without arguments, index ALL searchable instances.
     * Note: The indexRequestQueue is using the bulk API so it is optimized.
     * Todo: should be used along with serializable IDs, but we have to deal with composite IDs beforehand
     *
     * @param options indexing options
     */
    public void index(Map options) {
        doBulkRequest(options, INDEX_REQUEST)
    }

    /**
    * An alias for index(class:[MyClass1, MyClass2])
    *
    * @param domainClass List of searchable class
    */
    public void index(Class... domainClass) {
        index(class:(domainClass as Collection<Class>))
    }

    /**
     * Indexes domain class instances
     *
     * @param instances A Collection of searchable instances to index
     */
    public void index(Collection<GroovyObject> instances) {
        doBulkRequest(instances, INDEX_REQUEST)
    }

    /**
     * Alias for index(Object instances)
     *
     * @param instances
     */
    public void index (GroovyObject... instances) {
        index(instances as Collection<GroovyObject>)
    }

    /**
     * Unindexes all searchable instances of the specified class.
     * If call without arguments, unindex ALL searchable instances.
     * Note: The indexRequestQueue is using the bulk API so it is optimized.
     * Todo: should be used along with serializable IDs, but we have to deal with composite IDs beforehand
     *
     * @param options indexing options
     */
    public void unindex(Map options) {
        doBulkRequest(options, DELETE_REQUEST)
    }

    /**
    * An alias for unindex(class:[MyClass1, MyClass2])
    *
    * @param domainClass List of searchable class
    */
    public void unindex(Class... domainClass) {
        unindex(class:(domainClass as Collection<Class>))
    }

    /**
     * Unindexes domain class instances
     *
     * @param instances A Collection of searchable instances to index
     */
    public void unindex(Collection<GroovyObject> instances) {
        doBulkRequest(instances, DELETE_REQUEST)
    }

    /**
     * Alias for unindex(Object instances)
     *
     * @param instances
     */
    public void unindex (GroovyObject... instances) {
        unindex(instances as Collection<GroovyObject>)
    }

    /**
     * Computes a bulk operation on class level.
     *
     * @param options The request options
     * @param operationType The type of the operation (INDEX_REQUEST, DELETE_REQUEST)
     * @return
     */
    private doBulkRequest(Map options, int operationType) {
        def clazz = options.class
        def mappings = []
        if(clazz) {
            if(clazz instanceof Collection) {
                clazz.each { c ->
                    mappings << elasticSearchContextHolder.getMappingContextByType(c)
                }
            } else {
                mappings << elasticSearchContextHolder.getMappingContextByType(clazz)
            }

        } else {
            mappings = elasticSearchContextHolder.mapping.values()
        }

        mappings.each { scm ->
            if(scm.root) {
                if (operationType == INDEX_REQUEST) {
                    LOG.debug("Indexing all instances of ${scm.domainClass}")
                } else if (operationType == DELETE_REQUEST) {
                    LOG.debug("Deleting all instances of ${scm.domainClass}")
                }
                scm.domainClass.metaClass.invokeStaticMethod(scm.domainClass.clazz, "getAll", null).each {
                    if(operationType == INDEX_REQUEST) {
                        indexRequestQueue.addIndexRequest(it)
                    } else if (operationType == DELETE_REQUEST) {
                        indexRequestQueue.addDeleteRequest(it)
                    }
                }
            } else {
                LOG.debug("${scm.domainClass.clazz} is not a root searchable class and has been ignored.")
            }
        }
        indexRequestQueue.executeRequests()
    }

    /**
     * Computes a bulk operation on instance level.
     *
     * @param instances The instance related to the operation
     * @param operationType The type of the operation (INDEX_REQUEST, DELETE_REQUEST)
     * @return
     */
    private doBulkRequest(Collection<GroovyObject> instances, int operationType) {
        instances.each {
            def scm = elasticSearchContextHolder.getMappingContextByType(it.class)
            if(scm && scm.root) {
                if (operationType == INDEX_REQUEST) {
                    indexRequestQueue.addIndexRequest(it)
                } else if (operationType == DELETE_REQUEST) {
                    indexRequestQueue.addDeleteRequest(it)
                }
            } else {
                LOG.debug("${it.class} is not searchable or not a root searchable class and has been ignored.")
            }
        }
        indexRequestQueue.executeRequests()
    }

    /**
     * Build a search request
     *
     * @param params The query parameters
     * @param query The search query, whether a String or a Closure
     * @return The SearchRequest instance
     */
    private SearchRequest buildSearchRequest(query, Map params) {
        SearchRequest request = new SearchRequest()
<<<<<<< HEAD
        def searchType = SearchType.DFS_QUERY_THEN_FETCH
        if (params.searchType) {
            if (params.searchType instanceof SearchType) {
                searchType = params.searchType
            } else {
                searchType = SearchType.fromString(params.searchType)
            }
        }
        request.searchType(searchType)
=======
        request.searchType SearchType.DFS_QUERY_THEN_FETCH

        // Handle the indices.
        // TODO: if the user specify a DomainClass or a Collection of DomainClass, we're able to determine
        // automatically both the indices and the types. Eg: elasticSearchService.search("query", for:[Tweet, User])
>>>>>>> 88e1cbed
        if (params.indices) {
            if(params.indices instanceof String){
                // Shortcut for using 1 index only (not a list of values)
                request.indices([params.indices] as String[])
            } else {
                // Here we consider that params.indices is a Collection or a Array
                request.indices(params.indices as String[])
            }
        }

        // Handle the types. Each type must reference a Domain class for now, but we may consider to make it more
        // generic in the future to allow POGO/Map/Whatever indexing/searching
        if (params.types) {
            if(params.types instanceof String) {
                // Shortcut for using 1 type only with a string
                def scm = elasticSearchContextHolder.getMappingContext(params.types)
                request.types([scm.elasticTypeName] as String[])
            } else if(params.types instanceof Collection<String>) {
                def types = params.types.collect { t ->
                    def scm = elasticSearchContextHolder.getMappingContext(t)
                    scm.elasticTypeName
                }
                request.types(types as String[])
            } else if (params.types instanceof Class) {
                // User can also pass a class to determine the type
                def scm = elasticSearchContextHolder.getMappingContextByType(params.types)
                request.types([scm.elasticTypeName] as String[])
            } else if (params.types instanceof Collection<Class>) {
                def types = params.types.collect { t ->
                    def scm = elasticSearchContextHolder.getMappingContextByType(t)
                    scm.elasticTypeName
                }
                request.types(types as String[])
            }

        }
        SearchSourceBuilder source = new SearchSourceBuilder()

        source.from(params.from ? params.from as int : 0)
        source.size(params.size ? params.size as int : 60)
        source.explain(params.explain ?: true)
<<<<<<< HEAD
        // 'query' closure is NOT supposed to contain query root.
        // it is added automagically.
        source.query(new GXContentBuilder().buildAsBytes(query))

=======

        // Handle the query, can either be a closure or a string
        if(query instanceof Closure){
            source.query(new GXContentBuilder().buildAsBytes(query))
        } else {
            source.query(queryString(query))
        }

        // Handle highlighting
>>>>>>> 88e1cbed
        if (params.highlight) {
            def highlighter = new HighlightBuilder()
            // params.highlight is expected to provide a Closure.
            def highlightBuilder = params.highlight
            highlightBuilder.delegate = highlighter
            highlightBuilder.resolveStrategy = Closure.DELEGATE_FIRST
            highlightBuilder.call()
            source.highlight(highlighter)
        }
<<<<<<< HEAD

        request.source(source)
=======
        request.source source
>>>>>>> 88e1cbed

        return request
    }

    /**
     * Compute a search request and build the results
     *
     * @param request The SearchRequest to compute
     * @param params Search parameters
     * @return A Map containing the search results
     */
    private doSearch(SearchRequest request, Map params) {
        elasticSearchHelper.withElasticSearch { Client client ->
            def response = client.search(request).actionGet()
            def searchHits = response.hits()
            def result = [:]
            result.total = searchHits.totalHits()

            LOG.debug "Search returned ${result.total ?: 0} result(s)."

            // Convert the hits back to their initial type
            result.searchResults = domainInstancesRebuilder.buildResults(searchHits)

            // Extract highlight information.
            // Right now simply give away raw results...
            if (params.highlight) {
                def highlightResults = []
                for(SearchHit hit : searchHits) {
                    highlightResults << hit.highlightFields
                }
                result.highlight = highlightResults
            }

            // todo extract explanations if explain is set to true.

            return result
        }
    }
}<|MERGE_RESOLUTION|>--- conflicted
+++ resolved
@@ -30,6 +30,7 @@
 import org.grails.plugins.elasticsearch.util.GXContentBuilder
 
 public class ElasticSearchService implements GrailsApplicationAware {
+
     static LOG = Logger.getLogger("org.grails.plugins.elasticSearch.ElasticSearchService")
 
     private static final int INDEX_REQUEST = 0
@@ -46,26 +47,10 @@
     boolean transactional = false
 
     /**
-<<<<<<< HEAD
-     * Search using Query DSL builder.
-     * Supported parameters:
-     * <ul>
-     * <li><strong>searchType</strong> ES search type, see {@link SearchType}
-     * <li><strong>indices</strong> defines which indices to use for search, by default searches all indices
-     * <li><strong>types</strong>
-     * <li><strong>from</strong>
-     * <li><strong>size</strong>
-     * <li><strong>explain</strong>
-     * <li><strong>highlight</strong> - a closure ({@link HighlightBuilder} defining highlighting settings.
-     * </ul>
-     * @param params search params
-     * @param closure query closure
-=======
      * Global search using Query DSL builder.
      *
      * @param params Search parameters
      * @param closure Query closure
->>>>>>> 88e1cbed
      * @return search results
      */
     def search(Map params, Closure query) {
@@ -250,23 +235,11 @@
      */
     private SearchRequest buildSearchRequest(query, Map params) {
         SearchRequest request = new SearchRequest()
-<<<<<<< HEAD
-        def searchType = SearchType.DFS_QUERY_THEN_FETCH
-        if (params.searchType) {
-            if (params.searchType instanceof SearchType) {
-                searchType = params.searchType
-            } else {
-                searchType = SearchType.fromString(params.searchType)
-            }
-        }
-        request.searchType(searchType)
-=======
         request.searchType SearchType.DFS_QUERY_THEN_FETCH
 
         // Handle the indices.
         // TODO: if the user specify a DomainClass or a Collection of DomainClass, we're able to determine
         // automatically both the indices and the types. Eg: elasticSearchService.search("query", for:[Tweet, User])
->>>>>>> 88e1cbed
         if (params.indices) {
             if(params.indices instanceof String){
                 // Shortcut for using 1 index only (not a list of values)
@@ -308,12 +281,6 @@
         source.from(params.from ? params.from as int : 0)
         source.size(params.size ? params.size as int : 60)
         source.explain(params.explain ?: true)
-<<<<<<< HEAD
-        // 'query' closure is NOT supposed to contain query root.
-        // it is added automagically.
-        source.query(new GXContentBuilder().buildAsBytes(query))
-
-=======
 
         // Handle the query, can either be a closure or a string
         if(query instanceof Closure){
@@ -323,7 +290,6 @@
         }
 
         // Handle highlighting
->>>>>>> 88e1cbed
         if (params.highlight) {
             def highlighter = new HighlightBuilder()
             // params.highlight is expected to provide a Closure.
@@ -331,14 +297,9 @@
             highlightBuilder.delegate = highlighter
             highlightBuilder.resolveStrategy = Closure.DELEGATE_FIRST
             highlightBuilder.call()
-            source.highlight(highlighter)
-        }
-<<<<<<< HEAD
-
-        request.source(source)
-=======
+            source.highlight highlighter
+        }
         request.source source
->>>>>>> 88e1cbed
 
         return request
     }
@@ -372,8 +333,6 @@
                 result.highlight = highlightResults
             }
 
-            // todo extract explanations if explain is set to true.
-
             return result
         }
     }
