// configuration for plugin testing - will not be included in the plugin zip
log4j = {
    // Example of changing the log pattern for the default console
    // appender:
    //
    //appenders {
    //    console name:'stdout', layout:pattern(conversionPattern: '%c{2} %m%n')
    //}

    error 'org.codehaus.groovy.grails.web.servlet',  //  controllers
            'org.codehaus.groovy.grails.web.pages', //  GSP
            'org.codehaus.groovy.grails.web.sitemesh', //  layouts
            'org.codehaus.groovy.grails.web.mapping.filter', // URL mapping
            'org.codehaus.groovy.grails.web.mapping', // URL mapping
            'org.codehaus.groovy.grails.commons', // core / classloading
            'org.codehaus.groovy.grails.plugins', // plugins
            'org.codehaus.groovy.grails.orm.hibernate', // hibernate integration
            'org.springframework',
            'org.hibernate',
            'net.sf.ehcache.hibernate'

    warn 'org.mortbay.log'

    debug 'org.grails.plugins.elasticsearch'
    debug 'org.grails.plugins.elasticSearch'
//  debug 'org.elasticsearch'
}
elasticSearch {
    /**
     * Date formats used by the unmarshaller of the JSON responses
     */
    date.formats = ["yyyy-MM-dd'T'HH:mm:ss'Z'"]

    /**
     * Hosts for remote ElasticSearch instances.
     * Will only be used with the "transport" client mode.
     * If the client mode is set to "transport" and no hosts are defined, ["localhost", 9300] will be used by default.
     */
    client.hosts = [
            [host: 'localhost', port: 9300]
    ]

    disableAutoIndex = false
    index {
        compound_format = true
    }
}

environments {
<<<<<<< HEAD
    development {
        /**
         * Possible values : "local", "node", "transport"
         */
        elasticSearch {
            client.mode = 'local'
            index.queryparser = []
        }
    }
    test {
        elasticSearch {
            client.mode = 'local'
            index.store.type = 'memory' // store local node in memory and not on disk
        }
    }
    production {
        elasticSearch.client.mode = 'node'
=======
  development {
    /**
     * Possible values : "local", "node", "transport"
     */
    elasticSearch.client.mode = 'local'
  }
  test {
    elasticSearch {
          client.mode = 'local'
          index.store.type = 'memory' // store local node in memory and not on disk
>>>>>>> 88e1cbed
    }
}<|MERGE_RESOLUTION|>--- conflicted
+++ resolved
@@ -47,15 +47,11 @@
 }
 
 environments {
-<<<<<<< HEAD
     development {
         /**
          * Possible values : "local", "node", "transport"
          */
-        elasticSearch {
-            client.mode = 'local'
-            index.queryparser = []
-        }
+        elasticSearch.client.mode = 'local'
     }
     test {
         elasticSearch {
@@ -63,19 +59,8 @@
             index.store.type = 'memory' // store local node in memory and not on disk
         }
     }
+
     production {
         elasticSearch.client.mode = 'node'
-=======
-  development {
-    /**
-     * Possible values : "local", "node", "transport"
-     */
-    elasticSearch.client.mode = 'local'
-  }
-  test {
-    elasticSearch {
-          client.mode = 'local'
-          index.store.type = 'memory' // store local node in memory and not on disk
->>>>>>> 88e1cbed
     }
 }