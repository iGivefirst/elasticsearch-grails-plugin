--- conflicted
+++ resolved
@@ -6,22 +6,13 @@
 
 h4. Authors and Contributors
 
-Manuarii Stein,
-Stephane Maldini,
+Manuarii Stein (doc4web consulting),
+Stephane Maldini (doc4web consulting),
 Serge P. Nekoval
 
 h4. Licence
 
-<<<<<<< HEAD
-Manuarii Stein
-Stephane Maldini
-
-h4. Licence
-
-doc4web Consulting provides this plugin without any guarantees under Apache Software Licence 2.
-=======
-doc4web Consulting and the contributors provides this plugin without any guarantees under Apache Software Licence 2.
->>>>>>> 9f697e58
+Doc4web consulting and the contributors provide this plugin without any guarantees under Apache Software Licence 2.
 
 h4. Previous work
 
